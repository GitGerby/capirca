--- conflicted
+++ resolved
@@ -56,17 +56,16 @@
   target:: cisco objgroupheader object-group
 }
 """
-<<<<<<< HEAD
+GOOD_OBJGRP_DEDUP_HEADER = """
+header {
+  comment:: "obj group header test"
+  target:: cisco objgroupheader object-group remove_duplicate_network_objectgroups
+}
+"""
 GOOD_OBJGRP_HEADER_2 = """
 header {
   comment:: "obj group header test"
   target:: cisco objgroupheader object-group-inet6
-=======
-GOOD_OBJGRP_DEDUP_HEADER = """
-header {
-  comment:: "obj group header test"
-  target:: cisco objgroupheader object-group remove_duplicate_network_objectgroups
->>>>>>> aa8d4089
 }
 """
 GOOD_INET6_HEADER = """
@@ -685,12 +684,6 @@
                                              mock.call('SOME_HOST')])
     self.naming.GetServiceByProto.assert_called_once_with('HTTP', 'tcp')
 
-<<<<<<< HEAD
-  def testObjectGroupInet6(self):
-    ip_grp = ['object-group network ipv6 SOME_HOST']
-    ip_grp.append(' 2001::3/128')
-    ip_grp.append('exit')
-=======
   def testObjectGroupNoDuplicates(self):
     ip_grp1 = ['object-group network ipv4 SOME_HOST']
     ip_grp1.append(' 10.0.0.0/8')
@@ -698,7 +691,6 @@
     ip_grp2 = ['object-group network ipv4 SOME_HOST2']
     ip_grp2.append(' 10.0.0.0/8')
     ip_grp2.append('exit')
->>>>>>> aa8d4089
     port_grp1 = ['object-group port 80-80']
     port_grp1.append(' eq 80')
     port_grp1.append('exit')
@@ -706,21 +698,6 @@
     port_grp2.append(' range 1024 65535')
     port_grp2.append('exit')
 
-<<<<<<< HEAD
-    self.naming.GetNetAddr.return_value = [
-        nacaddr.IP('2001::3/128', token='SOME_HOST')]
-    self.naming.GetServiceByProto.return_value = ['80']
-
-    pol = policy.ParsePolicy(
-        GOOD_OBJGRP_HEADER_2 + GOOD_TERM_2 + GOOD_TERM_18, self.naming)
-    acl = cisco.Cisco(pol, EXP_INFO)
-    self.assertIn('\n'.join(ip_grp), str(acl), '%s %s' % (
-        '\n'.join(ip_grp), str(acl)))
-    self.assertIn('\n'.join(port_grp1), str(acl), '%s %s' % (
-        '\n'.join(port_grp1), str(acl)))
-    self.assertIn('\n'.join(port_grp2), str(acl), '%s %s' % (
-        '\n'.join(port_grp2), str(acl)))
-=======
     self.naming.GetNetAddr.side_effect = [
         [nacaddr.IP('10.0.0.0/8', token='SOME_HOST')],
         [nacaddr.IP('10.0.0.0/8', token='SOME_HOST2')],
@@ -750,12 +727,60 @@
         str(acl),
         '%s %s' % ('\n'.join(port_grp2), str(acl)),
     )
->>>>>>> aa8d4089
 
     # Object-group terms should use the object groups created.
     self.assertIn(
         ' permit tcp any port-group 80-80 net-group SOME_HOST port-group'
-<<<<<<< HEAD
+        ' 1024-65535',
+        str(acl),
+        str(acl),
+    )
+
+    # Object-group terms should use the first object group not duplicates.
+    self.assertNotIn(
+        ' permit tcp any port-group 80-80 net-group SOME_HOST2 port-group'
+        ' 1024-65535',
+        str(acl),
+        str(acl),
+    )
+
+    # There should be no addrgroups that look like IP addresses.
+    for addrgroup in re.findall(r'net-group ([a-f0-9.:/]+)', str(acl)):
+      self.assertRaises(ValueError, nacaddr.IP, addrgroup)
+
+    self.naming.GetNetAddr.assert_has_calls(
+        [mock.call('SOME_HOST'), mock.call('SOME_HOST2')]
+    )
+    self.naming.GetServiceByProto.assert_called_with('HTTP', 'tcp')
+
+  def testObjectGroupInet6(self):
+    ip_grp = ['object-group network ipv6 SOME_HOST']
+    ip_grp.append(' 2001::3/128')
+    ip_grp.append('exit')
+    port_grp1 = ['object-group port 80-80']
+    port_grp1.append(' eq 80')
+    port_grp1.append('exit')
+    port_grp2 = ['object-group port 1024-65535']
+    port_grp2.append(' range 1024 65535')
+    port_grp2.append('exit')
+
+    self.naming.GetNetAddr.return_value = [
+        nacaddr.IP('2001::3/128', token='SOME_HOST')]
+    self.naming.GetServiceByProto.return_value = ['80']
+
+    pol = policy.ParsePolicy(
+        GOOD_OBJGRP_HEADER_2 + GOOD_TERM_2 + GOOD_TERM_18, self.naming)
+    acl = cisco.Cisco(pol, EXP_INFO)
+    self.assertIn('\n'.join(ip_grp), str(acl), '%s %s' % (
+        '\n'.join(ip_grp), str(acl)))
+    self.assertIn('\n'.join(port_grp1), str(acl), '%s %s' % (
+        '\n'.join(port_grp1), str(acl)))
+    self.assertIn('\n'.join(port_grp2), str(acl), '%s %s' % (
+        '\n'.join(port_grp2), str(acl)))
+
+    # Object-group terms should use the object groups created.
+    self.assertIn(
+        ' permit tcp any port-group 80-80 net-group SOME_HOST port-group'
         ' 1024-65535', str(acl), str(acl))
     self.assertIn(
         ' permit ipv6 net-group SOME_HOST net-group SOME_HOST', str(acl),
@@ -780,29 +805,6 @@
     self.assertNotIn(' permit ip net-group SOME_HOST net-group SOME_HOST', str(acl))
     self.naming.GetNetAddr.assert_has_calls([mock.call('SOME_HOST'),
                                              mock.call('SOME_HOST')])
-=======
-        ' 1024-65535',
-        str(acl),
-        str(acl),
-    )
-
-    # Object-group terms should use the first object group not duplicates.
-    self.assertNotIn(
-        ' permit tcp any port-group 80-80 net-group SOME_HOST2 port-group'
-        ' 1024-65535',
-        str(acl),
-        str(acl),
-    )
-
-    # There should be no addrgroups that look like IP addresses.
-    for addrgroup in re.findall(r'net-group ([a-f0-9.:/]+)', str(acl)):
-      self.assertRaises(ValueError, nacaddr.IP, addrgroup)
-
-    self.naming.GetNetAddr.assert_has_calls(
-        [mock.call('SOME_HOST'), mock.call('SOME_HOST2')]
-    )
-    self.naming.GetServiceByProto.assert_called_with('HTTP', 'tcp')
->>>>>>> aa8d4089
 
   def testInet6(self):
     self.naming.GetNetAddr.return_value = [nacaddr.IP('10.0.0.0/8'),
